--- conflicted
+++ resolved
@@ -240,17 +240,10 @@
         best_matches = process.extract(info, text.split())
         best_score = best_matches[0][1]
         for match, score in best_matches:
-<<<<<<< HEAD
             if score == best_score:
                 print(f"match: {match}, score: {score}")
                 # Replace best matches with asterisks (*)
                 masked_text = re.sub(f"\\b{re.escape(match)}\\b", "***", masked_text) #TODO #masked_text.replace(match, '*' * len(match))
-=======
-            if score == best_score and score >= 90:
-                print("MATCH", match, " with score ", score, " for ", info)
-                # Replace best matches with asterisks (*) of the same length as the personal information
-                masked_text = masked_text.replace(match, '*' * len(match))
->>>>>>> b0de161b
 
     return masked_text
 
@@ -361,10 +354,6 @@
             flash(str(e), "danger")
             return redirect(url_for('llm_processing.llm_results'))
         
-<<<<<<< HEAD
-        #breakpoint()
-=======
->>>>>>> b0de161b
         result_io = io.BytesIO()
         result_df.to_csv(result_io, index=False)
         result_io.seek(0)
